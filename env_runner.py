--- conflicted
+++ resolved
@@ -116,11 +116,7 @@
                 self.stored_data['next_states']
             )
         self.reset_stored_data()
-<<<<<<< HEAD
-=======
 
->>>>>>> 82ec6e14
-    
     def join_all_workers(self):
         for work in self.all_works:
             work.join(timeout=1)
