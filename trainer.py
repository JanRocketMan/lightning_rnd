--- conflicted
+++ resolved
@@ -142,11 +142,7 @@
                     self.normalize_rewards()
 
                     if VTRACE:
-<<<<<<< HEAD
                         action, value_ext, value_int, policy = self.agent.get_action(
-=======
-                        _, _, _, policy = self.agent.get_action(
->>>>>>> 0fd2c08e
                             self.stored_data["states"].reshape(-1, 4, 84, 84).float() / 255
                         )
                         self.stored_data["new_log_prob_policies"] = self.agent.get_policy_log_prob(
