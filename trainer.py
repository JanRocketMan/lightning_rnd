--- conflicted
+++ resolved
@@ -29,121 +29,30 @@
 IMAGE_HEIGHT = default_config["ImageHeight"]
 IMAGE_WIDTH = default_config["ImageWidth"]
 
-def accumulate_rollout_data_pickled(
-    ROLLOUT_STEPS: int, 
-    env_runner: ParallelEnvironmentRunner,
-    agent,
-    current_states,
-    ):
-    stored_data = {
-        key: [] for key in [
-            'states', 'next_states', 'rewards', 'dones', 'real_dones',
-            'actions', 'ext_value', 'int_value', 'policy',
-            'intrinsic_reward'
-        ]
-    }
-    for step in range(ROLLOUT_STEPS + 1):
-        # Play next step
-        result = env_runner.run_agent(
-            agent, current_states, compute_int_reward=True
-        )
-        # Append new data to existing and update states
-        for key in ['ext_value', 'int_value']:
-            stored_data[key].append(result[key])
-        if step < ROLLOUT_STEPS:
-        #    self.log_reward += result["rewards"][self.logged_worker_id]
-        #    self.log_steps += 1
-            for key in result.keys() - ['ext_value', 'int_value', 'states']:
-                stored_data[key].append(result[key])
-            stored_data['states'].append(current_states)
-            current_states = result['next_states']
-
-        # Log stats
-        #if result['real_dones'][self.logged_worker_id]:
-        #    self.log_episode += 1
-        #    self.logger.add_scalar(
-        #        'data/reward_per_episode', self.log_reward, self.log_episode
-        #    )
-        #    self.logger.add_scalar(
-        #        'data/reward_per_updates', self.log_reward, self.n_updates
-        #    )
-        #    self.logger.add_scalar(
-        #        'data/num_steps', self.log_steps, self.log_episode
-        #    )
-        #    self.log_reward, self.log_steps = 0.0, 0
-
-    # Transpose data s.t. first dim corresponds to num_workers
-    for key in stored_data.keys():
-        stored_data[key] = np.swapaxes(np.stack(
-            stored_data[key]), 0, 1
-        )
-    # Normalize states
-    stored_data["states"] /= 255.0
-    return stored_data
-
-
-class RolloutRunner(Process):
+
+class ActorRolloutRunner(Process):
     def __init__(
             self,
-            child_conn
+            child_conn,
+            env_runner,
+            init_agent,
+            agent_device='cuda:1'
         ):
         self.child_conn = child_conn
-        super(RolloutRunner, self).__init__()
-    
-    def run(self):
-        super(RolloutRunner, self).run()
-        while True:
-            (ROLLOUT_STEPS, env_runner, agent, current_states) = self.child_conn.recv()
-            stored_data = accumulate_rollout_data_pickled(ROLLOUT_STEPS, env_runner, agent, current_states)
-            self.child_conn.send(stored_data)
-
-
-def preprocess_obs(some_states, observation_stats):
-        return np.clip(
-            (some_states[:, 3, :, :].reshape(-1, 1, IMAGE_HEIGHT, IMAGE_WIDTH) - observation_stats.mean) /\
-                observation_stats.std, -5, 5
-        )
-
-
-class RNDTrainer:
-    def __init__(self, env_runner: ParallelEnvironmentRunner, agent: RNDPPOAgent,
-        logger: SummaryWriter, device: str
-    ):
+        self.device = agent_device
         self.env_runner = env_runner
-        self.num_workers = self.env_runner.num_workers
-        self.device = device
-
-        self.agent = agent
-        self.agent_optimizer = Adam(
-            [p for p in self.agent.parameters() if p.requires_grad], lr=LEARNING_RATE
-        )
-
-        self.logger = logger
-        self.current_states = self.env_runner.stored_data["next_states"]
-        self.reset_rollout_data()
+        self.actor_agent = deepcopy(init_agent).to(agent_device)
 
         self.reward_stats = RunningMeanStd()
         self.disc_reward = RewardForwardFilter(INT_REWARD_DISCOUNT)
-
-        self.n_steps = 0
-        self.n_updates = 0
 
         self.logged_worker_id = 0
         self.log_reward = 0.0
         self.log_steps = 0
         self.log_episode = 0
-        parent_conn, child_conn = Pipe()
-
-        self.rollout_parent = parent_conn
-        self.rollout_child = child_conn
-        self.rollout_runner = RolloutRunner(child_conn=child_conn)
-        self.rollout_runner.start()
-
-        self.freze_agent = RNDPPOAgent(self.env_runner.action_dim, device='cuda')
-        self.freze_agent.actor_critic_model.eval()
-        self.freze_agent.rnd_model.eval()
-        self.freze_agent.actor_critic_model.load_state_dict(self.agent.actor_critic_model.state_dict())
-        self.freze_agent.rnd_model.load_state_dict(self.agent.rnd_model.state_dict())
+
+        self.current_states = self.env_runner.stored_data["next_states"]
+        super(ActorRolloutRunner, self).__init__()
 
     def reset_rollout_data(self):
         self.stored_data = {
@@ -153,14 +62,23 @@
                 'intrinsic_reward'
             ]
         }
-
+        self.logger_hist = []
+
+    def normalize_rewards(self):
+        rewards_per_worker = np.array([
+            self.disc_reward.update(reward_per_step) for
+            reward_per_step in self.stored_data["intrinsic_reward"].T
+        ]).reshape(-1)
+        self.reward_stats.update(rewards_per_worker)
+        self.stored_data["intrinsic_reward"] /= (self.reward_stats.std + 1e-6)
+        self.stored_data["rewards"] = np.clip(self.stored_data["rewards"], -1, 1)
 
     def accumulate_rollout_data(self):
         self.reset_rollout_data()
         for step in range(ROLLOUT_STEPS + 1):
             # Play next step
             result = self.env_runner.run_agent(
-                self.agent, self.current_states, compute_int_reward=True
+                self.actor_agent, self.current_states, compute_int_reward=True
             )
             # Append new data to existing and update states
             for key in ['ext_value', 'int_value']:
@@ -176,14 +94,8 @@
             # Log stats
             if result['real_dones'][self.logged_worker_id]:
                 self.log_episode += 1
-                self.logger.add_scalar(
-                    'data/reward_per_episode', self.log_reward, self.log_episode
-                )
-                self.logger.add_scalar(
-                    'data/reward_per_updates', self.log_reward, self.n_updates
-                )
-                self.logger.add_scalar(
-                    'data/num_steps', self.log_steps, self.log_episode
+                self.logger_hist.append(
+                    [self.log_reward, self.log_episode, self.log_steps]
                 )
                 self.log_reward, self.log_steps = 0.0, 0
 
@@ -192,67 +104,72 @@
             self.stored_data[key] = np.swapaxes(np.stack(
                 self.stored_data[key]), 0, 1
             )
-        # Normalize states
+        # Normalize states and rewards
         self.stored_data["states"] /= 255.0
-
-    def normalize_rewards(self):
-        rewards_per_worker = np.array([
-            self.disc_reward.update(reward_per_step) for
-            reward_per_step in self.stored_data["intrinsic_reward"].T
-        ]).reshape(-1)
-        self.reward_stats.update(rewards_per_worker)
-        self.stored_data["intrinsic_reward"] /= (self.reward_stats.std + 1e-6)
-        self.stored_data["rewards"] = np.clip(self.stored_data["rewards"], -1, 1)
+        self.normalize_rewards()
+
+    def run(self):
+        super(ActorRolloutRunner, self).run()
+        while True:
+            current_agent = self.child_conn.recv()
+            self.actor_agent = deepcopy(current_agent).to(self.device)
+            self.accumulate_rollout_data()
+            self.child_conn.send(
+                self.stored_data, self.env_runner.observation_stats,
+                self.logger_hist
+            )
+
+
+def preprocess_obs(some_states, observation_stats):
+    return np.clip(
+        (some_states[:, 3, :, :].reshape(-1, 1, IMAGE_HEIGHT, IMAGE_WIDTH) - observation_stats.mean) /\
+            observation_stats.std, -5, 5
+    )
+
+
+class RNDTrainer:
+    def __init__(self, env_runner: ParallelEnvironmentRunner, agent: RNDPPOAgent,
+        logger: SummaryWriter, opt_device: str, run_device: str
+    ):
+        self.env_runner = env_runner
+        self.num_workers = self.env_runner.num_workers
+        self.device = opt_device
+
+        self.agent = agent.to(self.device)
+        self.agent_optimizer = Adam(
+            [p for p in self.agent.parameters() if p.requires_grad], lr=LEARNING_RATE
+        )
+
+        self.logger = logger
+
+        self.n_steps = 0
+        self.n_updates = 0
+
+        parent_conn, child_conn = Pipe()
+
+        self.rollout_parent = parent_conn
+        self.rollout_child = child_conn
+        self.rollout_runner = ActorRolloutRunner(
+            self.rollout_child, env_runner,
+            self.agent, run_device
+        )
+        self.rollout_runner.start()
 
     def train(self, num_epochs, state_dict=None):
         if state_dict is not None:
             self.load_state_dict(state_dict)
-<<<<<<< HEAD
-=======
-        start_time = time.time()
-        global ROLLOUT_STEPS
-
-        ctx = mp.get_context("fork")
-        
-        self.rollout_parent.send(ROLLOUT_STEPS, self.env_runner, self.freze_agent, self.current_states) # SEND START
-        #print("START TRAINING")
-        #START_ROLLOUT_STEPS = ROLLOUT_STEPS
->>>>>>> 82ec6e14
+
+        self.rollout_parent.send(self.agent) # SEND START
         for k in range(num_epochs):
             self.n_steps += (self.env_runner.num_workers * ROLLOUT_STEPS)
             self.n_updates += 1
             with torch.no_grad():
-<<<<<<< HEAD
-                self.accumulate_rollout_data()
-=======
-                #print("ROLLOUT...", time.time() - start_time)
-                #self.accumulate_rollout_data()
-                observation_stats = deepcopy(self.env_runner.observation_stats)
-
-                stored_data = self.rollout_parent.recv()
+                stored_data, obs_stats, logger_hist = self.rollout_parent.recv()
                 self.stored_data = stored_data
-                self.rollout_parent.send(ROLLOUT_STEPS, self.env_runner, self.freze_agent, self.current_states)
-
-                #print("NORMALIZE...", time.time() - start_time)
->>>>>>> 82ec6e14
-                self.normalize_rewards()
-
-                self.logger.add_scalar(
-                    'data/intrinsic_reward_per_episode', np.sum(
-                        self.stored_data["intrinsic_reward"] / self.num_workers
-                    ), self.log_episode
-                )
-                self.logger.add_scalar(
-                    "data/intrinsic_reward_per_rollout", np.sum(
-                        self.stored_data["intrinsic_reward"] / self.num_workers
-                    ), self.n_updates
-                )
-                self.logger.add_scalar(
-                    "data/max_probability_per_episode",
-                    torch.softmax(
-                        torch.from_numpy(self.stored_data["policy"]), -1
-                    ).max(1)[0].mean().item(), self.log_episode
-                )
+                self.rollout_parent.send(self.agent)
+
+                self.log_rollout_step_results(logger_hist)
+
                 ext_target, ext_adv = make_train_data(
                     self.stored_data["rewards"], self.stored_data["dones"],
                     self.stored_data["ext_value"], EXT_DISCOUNT,
@@ -270,7 +187,7 @@
                     ext_target, int_target, total_adv, 
                     preprocess_obs(
                         self.stored_data["next_states"].reshape(-1, 4, 84, 84),
-                    observation_stats
+                        obs_stats
                     )
                 )
             self.train_step(c_loader)
@@ -323,7 +240,6 @@
             "Agent": self.agent.state_dict(),
             "Optimizer": self.agent_optimizer.state_dict(),
             "Current_States": self.current_states,
-            "Reward_Stats": [self.reward_stats.mean, self.reward_stats.var],
             "EnvObs_Stats": [
                 self.env_runner.observation_stats.mean,
                 self.env_runner.observation_stats.var
@@ -337,12 +253,41 @@
         self.agent.load_state_dict(state_dict["Agent"])
         self.agent_optimizer.load_state_dict(state_dict["Optimizer"])
         self.current_states = state_dict["Current_States"]
-        self.reward_stats.mean, self.reward_stats.var = state_dict["Reward_Stats"]
         self.env_runner.observation_stats.mean, \
             self.env_runner.observation_stats.var = state_dict["EnvObs_Stats"]
         self.n_steps = state_dict["N_Steps"]
         self.n_updates = state_dict["N_Updates"]
         self.log_episode = state_dict["Log_Episodes"]
 
+    def log_rollout_step_results(self, logger_hist):
+        for group in logger_hist:
+            log_reward, log_episode, log_steps = group
+            self.logger.add_scalar(
+                'data/reward_per_episode', log_reward, log_episode
+            )
+            self.logger.add_scalar(
+                'data/reward_per_updates', log_reward, self.n_updates
+            )
+            self.logger.add_scalar(
+                'data/num_steps', log_steps, log_episode
+            )
+
+        self.logger.add_scalar(
+            'data/intrinsic_reward_per_episode', np.sum(
+                self.stored_data["intrinsic_reward"] / self.num_workers
+            ), self.log_episode
+        )
+        self.logger.add_scalar(
+            "data/intrinsic_reward_per_rollout", np.sum(
+                self.stored_data["intrinsic_reward"] / self.num_workers
+            ), self.n_updates
+        )
+        self.logger.add_scalar(
+            "data/max_probability_per_episode",
+            torch.softmax(
+                torch.from_numpy(self.stored_data["policy"]), -1
+            ).max(1)[0].mean().item(), self.log_episode
+        )
+
     def __del__(self):
         self.rollout_runner.join(timeout=1)