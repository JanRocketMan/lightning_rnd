--- conflicted
+++ resolved
@@ -1,6 +1,5 @@
 # Lightning RND
 
-<<<<<<< HEAD
 Reimplementation of ["Exploration by Random Network Distillation"](https://arxiv.org/abs/1810.12894) aiming to train as fast as possible.
 
 # Usage
@@ -20,29 +19,18 @@
 ```bash
 python montezuma_eval.py
 ```
-=======
-# ToDo
-
-- [x] Separate actor and learner
-- [x] Log number of rooms visited
-- [x] Add optional V-trace targets correction
-
-- [ ] Add TPU support
-- [ ] Add fp16 support 
->>>>>>> 5d9c9d60
 
 # Examples
 
 Montezuma Revenge
 
-<<<<<<< HEAD
+Training with both intrinsic and extrinsic reward
+
+![ext_intr](./videos/usual_training_2.gif)
+
 Training with only intrinsic reward
 
-#ADDHERE
-
-Training with both intrinsic and extrinsic reward
-
-#ADDHERE
+![intr](./videos/only_intrinsic_fast.gif)
 
 # ToDo
 
@@ -50,9 +38,4 @@
 - [x] Log number of rooms visited
 - [x] Add optional V-trace targets correction
 - [ ] Add TPU support
-- [ ] Add fp16 support 
-=======
-Training with both intrinsic and extrinsic reward
-
-![hippo](./videos/usual_training_2.gif)
->>>>>>> 5d9c9d60
+- [ ] Add fp16 support 